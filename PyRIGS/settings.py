"""
Django settings for PyRIGS project.

For more information on this file, see
https://docs.djangoproject.com/en/1.7/topics/settings/

For the full list of settings and their values, see
https://docs.djangoproject.com/en/1.7/ref/settings/
"""

# Build paths inside the project like this: os.path.join(BASE_DIR, ...)
import os

BASE_DIR = os.path.dirname(os.path.dirname(__file__))

# Quick-start development settings - unsuitable for production
# See https://docs.djangoproject.com/en/1.7/howto/deployment/checklist/

# SECURITY WARNING: keep the secret key used in production secret!
SECRET_KEY = os.environ.get('SECRET_KEY') if os.environ.get(
    'SECRET_KEY') else 'gxhy(a#5mhp289_=6xx$7jh=eh$ymxg^ymc+di*0c*geiu3p_e'

# SECURITY WARNING: don't run with debug turned on in production!
DEBUG = bool(int(os.environ.get('DEBUG'))) if os.environ.get('DEBUG') else True

<<<<<<< HEAD
=======
STAGING = bool(int(os.environ.get('STAGING'))) if os.environ.get('STAGING') else False

TEMPLATE_DEBUG = True

>>>>>>> 9b7c84cf
ALLOWED_HOSTS = ['pyrigs.nottinghamtec.co.uk', 'rigs.nottinghamtec.co.uk', 'pyrigs.herokuapp.com']

if STAGING:
    ALLOWED_HOSTS.append('.herokuapp.com')

SECURE_PROXY_SSL_HEADER = ('HTTP_X_FORWARDED_PROTO', 'https')
if not DEBUG:
    SECURE_SSL_REDIRECT = True # Redirect all http requests to https

INTERNAL_IPS = ['127.0.0.1']

ADMINS = (
    ('Tom Price', 'tomtom5152@gmail.com')
)

# Application definition

INSTALLED_APPS = (
    'django.contrib.admin',
    'django.contrib.auth',
    'django.contrib.contenttypes',
    'django.contrib.sessions',
    'django.contrib.messages',
    'django.contrib.staticfiles',
    'RIGS',

    'debug_toolbar',
    'registration',
    'reversion',
    'captcha',
    'widget_tweaks',
    'raven.contrib.django.raven_compat',
)

MIDDLEWARE_CLASSES = (
    'raven.contrib.django.raven_compat.middleware.SentryResponseErrorIdMiddleware',
    'django.middleware.security.SecurityMiddleware',
    'reversion.middleware.RevisionMiddleware',
    'django.contrib.sessions.middleware.SessionMiddleware',
    'django.middleware.common.CommonMiddleware',
    'django.middleware.csrf.CsrfViewMiddleware',
    'django.contrib.auth.middleware.AuthenticationMiddleware',
    'django.contrib.auth.middleware.SessionAuthenticationMiddleware',
    'django.contrib.messages.middleware.MessageMiddleware',
    'django.middleware.clickjacking.XFrameOptionsMiddleware',
)

ROOT_URLCONF = 'PyRIGS.urls'

WSGI_APPLICATION = 'PyRIGS.wsgi.application'

# Database
# https://docs.djangoproject.com/en/1.7/ref/settings/#databases
DATABASES = {
    'default': {
        'ENGINE': 'django.db.backends.sqlite3',
        'NAME': os.path.join(BASE_DIR, 'db.sqlite3'),
    }
}

if not DEBUG:
    import dj_database_url

    DATABASES['default'] = dj_database_url.config()

# Logging 
LOGGING = {
    'version': 1,
    'disable_existing_loggers': False,
    'formatters': {
        'verbose': {
            'format': ('%(asctime)s [%(process)d] [%(levelname)s] ' +
                       'pathname=%(pathname)s lineno=%(lineno)s ' +
                       'funcname=%(funcName)s %(message)s'),
            'datefmt': '%Y-%m-%d %H:%M:%S'
        },
        'simple': {
            'format': '%(levelname)s %(message)s'
        }
    },
    'handlers': {
        'null': {
            'level': 'DEBUG',
            'class': 'logging.NullHandler',
        },
        'console': {
            'level': 'DEBUG',
            'class': 'logging.StreamHandler',
            'formatter': 'verbose'
        },
        'mail_admins': {
            'class': 'django.utils.log.AdminEmailHandler',
            'level': 'ERROR',
            # But the emails are plain text by default - HTML is nicer
            'include_html': True,
        },
    },
    'loggers': {
        # Again, default Django configuration to email unhandled exceptions
        'django.request': {
            'handlers': ['mail_admins'],
            'level': 'ERROR',
            'propagate': True,
        },
        # Might as well log any errors anywhere else in Django
        'django': {
            'handlers': ['console'],
            'level': 'ERROR',
            'propagate': False,
        },
    }
}

import raven

RAVEN_CONFIG = {
    'dsn': os.environ.get('RAVEN_DSN'),
    # If you are using git, you can also automatically configure the
    # release based on the git info.
    # 'release': raven.fetch_git_sha(os.path.dirname(os.path.dirname(__file__))),
}

# User system
AUTH_USER_MODEL = 'RIGS.Profile'

LOGIN_REDIRECT_URL = '/'
LOGIN_URL = '/user/login/'
LOGOUT_URL = '/user/logout/'

ACCOUNT_ACTIVATION_DAYS = 7

# reCAPTCHA settings
RECAPTCHA_PUBLIC_KEY = os.environ.get('RECAPTCHA_PUBLIC_KEY', None)
RECAPTCHA_PRIVATE_KEY = os.environ.get('RECAPTCHA_PRIVATE_KEY', None)
NOCAPTCHA = True

# Email
EMAILER_TEST = False
if not DEBUG or EMAILER_TEST:
    EMAIL_BACKEND = 'django.core.mail.backends.smtp.EmailBackend'
    EMAIL_HOST = os.environ.get('EMAIL_HOST')
    EMAIL_PORT = int(os.environ.get('EMAIL_PORT', 25))
    EMAIL_HOST_USER = os.environ.get('EMAIL_HOST_USER')
    EMAIL_HOST_PASSWORD = os.environ.get('EMAIL_HOST_PASSWORD')
    EMAIL_USE_TLS = bool(int(os.environ.get('EMAIL_USE_TLS', 0)))
    EMAIL_USE_SSL = bool(int(os.environ.get('EMAIL_USE_SSL', 0)))
    DEFAULT_FROM_EMAIL = os.environ.get('EMAIL_FROM')
else:
    EMAIL_BACKEND = 'django.core.mail.backends.console.EmailBackend'

# Internationalization
# https://docs.djangoproject.com/en/1.7/topics/i18n/

LANGUAGE_CODE = 'en-gb'

TIME_ZONE = 'Europe/London'

FORMAT_MODULE_PATH = 'PyRIGS.formats'

USE_I18N = True

USE_L10N = True

USE_TZ = True

DATETIME_INPUT_FORMATS = ('%Y-%m-%dT%H:%M', '%Y-%m-%dT%H:%M:%S')

# Static files (CSS, JavaScript, Images)
# https://docs.djangoproject.com/en/1.7/howto/static-files/
STATICFILES_STORAGE = 'django.contrib.staticfiles.storage.ManifestStaticFilesStorage'
STATIC_URL = '/static/'
STATIC_ROOT = os.path.join(BASE_DIR, 'static/')
STATIC_DIRS = (
    os.path.join(BASE_DIR, 'static/')
)

TEMPLATES = [
    {
        'BACKEND': 'django.template.backends.django.DjangoTemplates',
        'DIRS': [
            os.path.join(BASE_DIR, 'templates'),
        ],
        'APP_DIRS': True,
        'OPTIONS': {
            'context_processors': [
                "django.contrib.auth.context_processors.auth",
                "django.template.context_processors.debug",
                "django.template.context_processors.i18n",
                "django.template.context_processors.media",
                "django.template.context_processors.static",
                "django.template.context_processors.tz",
                "django.template.context_processors.request",
                "django.contrib.messages.context_processors.messages",
            ]
        },
    },
]

USE_GRAVATAR = True

TERMS_OF_HIRE_URL = "http://www.nottinghamtec.co.uk/terms.pdf"<|MERGE_RESOLUTION|>--- conflicted
+++ resolved
@@ -23,13 +23,11 @@
 # SECURITY WARNING: don't run with debug turned on in production!
 DEBUG = bool(int(os.environ.get('DEBUG'))) if os.environ.get('DEBUG') else True
 
-<<<<<<< HEAD
-=======
+
 STAGING = bool(int(os.environ.get('STAGING'))) if os.environ.get('STAGING') else False
 
 TEMPLATE_DEBUG = True
 
->>>>>>> 9b7c84cf
 ALLOWED_HOSTS = ['pyrigs.nottinghamtec.co.uk', 'rigs.nottinghamtec.co.uk', 'pyrigs.herokuapp.com']
 
 if STAGING:
