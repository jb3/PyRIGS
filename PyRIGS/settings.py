"""
Django settings for PyRIGS project.

For more information on this file, see
https://docs.djangoproject.com/en/1.7/topics/settings/

For the full list of settings and their values, see
https://docs.djangoproject.com/en/1.7/ref/settings/
"""

# Build paths inside the project like this: os.path.join(BASE_DIR, ...)
import os
BASE_DIR = os.path.dirname(os.path.dirname(__file__))

SECURE_PROXY_SSL_HEADER = ('HTTP_X_FORWARDED_PROTO', 'https')

# Quick-start development settings - unsuitable for production
# See https://docs.djangoproject.com/en/1.7/howto/deployment/checklist/

# SECURITY WARNING: keep the secret key used in production secret!
SECRET_KEY = os.environ.get('SECRET_KEY') if os.environ.get('SECRET_KEY') else 'gxhy(a#5mhp289_=6xx$7jh=eh$ymxg^ymc+di*0c*geiu3p_e'

# SECURITY WARNING: don't run with debug turned on in production!
DEBUG = bool(int(os.environ.get('DEBUG'))) if os.environ.get('DEBUG') else True

TEMPLATE_DEBUG = True

ALLOWED_HOSTS = ['pyrigs.nottinghamtec.co.uk', 'rigs.nottinghamtec.co.uk', 'pyrigs.herokuapp.com']

INTERNAL_IPS = ['127.0.0.1']

ADMINS = (
    ('Tom Price', 'tomtom5152@gmail.com')
)


# Application definition

INSTALLED_APPS = (
    'django.contrib.admin',
    'django.contrib.auth',
    'django.contrib.contenttypes',
    'django.contrib.sessions',
    'django.contrib.messages',
    'django.contrib.staticfiles',
    'RIGS',

    'debug_toolbar',
    'registration',
    'reversion',
    'captcha',
    'widget_tweaks',
)

MIDDLEWARE_CLASSES = (
    'reversion.middleware.RevisionMiddleware',
    'django.contrib.sessions.middleware.SessionMiddleware',
    'django.middleware.common.CommonMiddleware',
    'django.middleware.csrf.CsrfViewMiddleware',
    'django.contrib.auth.middleware.AuthenticationMiddleware',
    'django.contrib.auth.middleware.SessionAuthenticationMiddleware',
    'django.contrib.messages.middleware.MessageMiddleware',
    'django.middleware.clickjacking.XFrameOptionsMiddleware',
)

ROOT_URLCONF = 'PyRIGS.urls'

WSGI_APPLICATION = 'PyRIGS.wsgi.application'


# Database
# https://docs.djangoproject.com/en/1.7/ref/settings/#databases
DATABASES = {
    'default': {
        'ENGINE': 'django.db.backends.sqlite3',
        'NAME': os.path.join(BASE_DIR, 'db.sqlite3'),
    }
}

if not DEBUG:
    import dj_database_url
    DATABASES['default'] = dj_database_url.config()

# Logging 
LOGGING = {
    'version': 1,
    'disable_existing_loggers': False,
    'formatters': {
        'verbose': {
            'format': ('%(asctime)s [%(process)d] [%(levelname)s] ' +
                       'pathname=%(pathname)s lineno=%(lineno)s ' +
                       'funcname=%(funcName)s %(message)s'),
            'datefmt': '%Y-%m-%d %H:%M:%S'
        },
        'simple': {
            'format': '%(levelname)s %(message)s'
        }
    },
    'handlers': {
        'null': {
            'level': 'DEBUG',
            'class': 'logging.NullHandler',
        },
        'console': {
            'level': 'DEBUG',
            'class': 'logging.StreamHandler',
            'formatter': 'verbose'
        },
        'mail_admins': {
            'class': 'django.utils.log.AdminEmailHandler',
            'level': 'ERROR',
             # But the emails are plain text by default - HTML is nicer
            'include_html': True,
        },
    },
    'loggers': {
         # Again, default Django configuration to email unhandled exceptions
        'django.request': {
            'handlers': ['mail_admins'],
            'level': 'ERROR',
            'propagate': True,
        },
        # Might as well log any errors anywhere else in Django
        'django': {
            'handlers': ['console'],
            'level': 'ERROR',
            'propagate': False,
        },
    }
}

# User system
AUTH_USER_MODEL = 'RIGS.Profile'

LOGIN_REDIRECT_URL = '/'
LOGIN_URL = '/user/login'
LOGOUT_URL = '/user/logout'

ACCOUNT_ACTIVATION_DAYS = 7

# reCAPTCHA settings
<<<<<<< HEAD
RECAPTCHA_PUBLIC_KEY = '6Le16gUTAAAAAO5f-6te_x0NjWmF65_h7saBI6Cg'
RECAPTCHA_PRIVATE_KEY = '6Le16gUTAAAAAByo-ZxRRX3RKyoBngf7ms3dnoEW'
=======
RECAPTCHA_PUBLIC_KEY = os.environ.get('RECAPTCHA_PUBLIC_KEY', None)
RECAPTCHA_PRIVATE_KEY = os.environ.get('RECAPTCHA_PRIVATE_KEY', None)
>>>>>>> 9d39e2cd
NOCAPTCHA = True

# Email
EMAILER_TEST = False
if not DEBUG or EMAILER_TEST:
    EMAIL_BACKEND = 'django.core.mail.backends.smtp.EmailBackend'
<<<<<<< HEAD
    EMAIL_HOST = 'mail.nottinghamtec.co.uk'
    EMAIL_PORT = 465
    EMAIL_HOST_USER = 'pyrigs@nottinghamtec.co.uk'
    EMAIL_HOST_PASSWORD = 'N_dF9T&dD(Th'
    EMAIL_USE_TLS = False
    EMAIL_USE_SSL = True
    DEFAULT_FROM_EMAIL = 'pyrigs@nottinghamtec.co.uk'
=======
    EMAIL_HOST = os.environ.get('EMAIL_HOST')
    EMAIL_PORT = int(os.environ.get('EMAIL_PORT'))
    EMAIL_HOST_USER = os.environ.get('EMAIL_HOST_USER')
    EMAIL_HOST_PASSWORD = os.environ.get('EMAIL_HOST_PASSWORD')
    EMAIL_USE_TLS = bool(int(os.environ.get('EMAIL_USE_TLS', 0)))
    EMAIL_USE_SSL = bool(int(os.environ.get('EMAIL_USE_SSL', 0)))
    DEFAULT_FROM_EMAIL = os.environ.get('EMAIL_FROM')
>>>>>>> 9d39e2cd
else:
    EMAIL_BACKEND = 'django.core.mail.backends.console.EmailBackend'

# Internationalization
# https://docs.djangoproject.com/en/1.7/topics/i18n/

LANGUAGE_CODE = 'en-gb'

TIME_ZONE = 'Europe/London'

FORMAT_MODULE_PATH = 'PyRIGS.formats'

USE_I18N = True

USE_L10N = True

USE_TZ = True

DATETIME_INPUT_FORMATS = ('%Y-%m-%dT%H:%M','%Y-%m-%dT%H:%M:%S')

TEMPLATE_CONTEXT_PROCESSORS = (
    "django.contrib.auth.context_processors.auth",
    "django.core.context_processors.debug",
    "django.core.context_processors.i18n",
    "django.core.context_processors.media",
    "django.core.context_processors.static",
    "django.core.context_processors.tz",
    "django.core.context_processors.request",
    "django.contrib.messages.context_processors.messages",
)


# Static files (CSS, JavaScript, Images)
# https://docs.djangoproject.com/en/1.7/howto/static-files/
STATICFILES_STORAGE = 'django.contrib.staticfiles.storage.ManifestStaticFilesStorage'
STATIC_URL = '/static/'
STATIC_ROOT = os.path.join(BASE_DIR, 'static/')
STATIC_DIRS = (
    os.path.join(BASE_DIR, 'static/')
)

TEMPLATE_DIRS = (
    os.path.join(BASE_DIR,  'templates'),
)

USE_GRAVATAR=True

TERMS_OF_HIRE_URL = "http://www.nottinghamtec.co.uk/terms.pdf"<|MERGE_RESOLUTION|>--- conflicted
+++ resolved
@@ -139,28 +139,14 @@
 ACCOUNT_ACTIVATION_DAYS = 7
 
 # reCAPTCHA settings
-<<<<<<< HEAD
-RECAPTCHA_PUBLIC_KEY = '6Le16gUTAAAAAO5f-6te_x0NjWmF65_h7saBI6Cg'
-RECAPTCHA_PRIVATE_KEY = '6Le16gUTAAAAAByo-ZxRRX3RKyoBngf7ms3dnoEW'
-=======
 RECAPTCHA_PUBLIC_KEY = os.environ.get('RECAPTCHA_PUBLIC_KEY', None)
 RECAPTCHA_PRIVATE_KEY = os.environ.get('RECAPTCHA_PRIVATE_KEY', None)
->>>>>>> 9d39e2cd
 NOCAPTCHA = True
 
 # Email
 EMAILER_TEST = False
 if not DEBUG or EMAILER_TEST:
     EMAIL_BACKEND = 'django.core.mail.backends.smtp.EmailBackend'
-<<<<<<< HEAD
-    EMAIL_HOST = 'mail.nottinghamtec.co.uk'
-    EMAIL_PORT = 465
-    EMAIL_HOST_USER = 'pyrigs@nottinghamtec.co.uk'
-    EMAIL_HOST_PASSWORD = 'N_dF9T&dD(Th'
-    EMAIL_USE_TLS = False
-    EMAIL_USE_SSL = True
-    DEFAULT_FROM_EMAIL = 'pyrigs@nottinghamtec.co.uk'
-=======
     EMAIL_HOST = os.environ.get('EMAIL_HOST')
     EMAIL_PORT = int(os.environ.get('EMAIL_PORT'))
     EMAIL_HOST_USER = os.environ.get('EMAIL_HOST_USER')
@@ -168,7 +154,6 @@
     EMAIL_USE_TLS = bool(int(os.environ.get('EMAIL_USE_TLS', 0)))
     EMAIL_USE_SSL = bool(int(os.environ.get('EMAIL_USE_SSL', 0)))
     DEFAULT_FROM_EMAIL = os.environ.get('EMAIL_FROM')
->>>>>>> 9d39e2cd
 else:
     EMAIL_BACKEND = 'django.core.mail.backends.console.EmailBackend'
 
