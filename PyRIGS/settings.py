--- conflicted
+++ resolved
@@ -113,15 +113,6 @@
             'include_html': True,
         },
     },
-<<<<<<< HEAD
-    # 'legacy': {
-    #     'ENGINE': 'django.db.backends.mysql',
-    #     'HOST': 'alfie.codedinternet.com',
-    #     'NAME': 'tec_rigs',
-    #     'USER': 'tec_rigs',
-    #     'PASSWORD': 'xMNb(b+Giu]&',
-    # }
-=======
     'loggers': {
          # Again, default Django configuration to email unhandled exceptions
         'django.request': {
@@ -136,7 +127,6 @@
             'propagate': False,
         },
     }
->>>>>>> 6e62f3da
 }
 
 # User system
