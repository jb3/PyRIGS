--- conflicted
+++ resolved
@@ -151,8 +151,7 @@
 
         merger = PdfFileMerger()
 
-<<<<<<< HEAD
-        context = RequestContext(request, {
+        context = {
             'object': object,
             'fonts': {
                 'opensans': {
@@ -162,27 +161,7 @@
             },
             'quote': True,
             'current_user': request.user,
-        })
-=======
-        for thisCopy in copies:
-
-            context = {  # this should be outside the loop, but bug in 1.8.2 prevents this
-                'object': object,
-                'fonts': {
-                    'opensans': {
-                        'regular': 'RIGS/static/fonts/OPENSANS-REGULAR.TTF',
-                        'bold': 'RIGS/static/fonts/OPENSANS-BOLD.TTF',
-                    }
-                },
-                'copy': thisCopy,
-                'current_user': request.user,
-            }
-
-            # context['copy'] = copy # this is the way to do it once we upgrade to Django 1.8.3
-
-            rml = template.render(context)
-            buffer = StringIO.StringIO()
->>>>>>> 7a4f5ba8
+        }
 
         rml = template.render(context)
 
