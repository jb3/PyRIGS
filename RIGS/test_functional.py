--- conflicted
+++ resolved
@@ -4,14 +4,8 @@
 import pytz
 from datetime import date, time, datetime, timedelta
 
-<<<<<<< HEAD
-import reversion
-from django.conf import settings
-from django.core import mail, signing
-from django.core.urlresolvers import reverse
-=======
+
 from django.core import mail
->>>>>>> 7cc715ce
 from django.db import transaction
 from django.http import HttpResponseBadRequest
 from django.test import LiveServerTestCase, TestCase
@@ -24,6 +18,9 @@
 from RIGS import models
 
 from reversion import revisions as reversion
+from django.core.urlresolvers import reverse
+from django.core import mail, signing
+
 
 from django.conf import settings
 
@@ -72,11 +69,8 @@
 @on_platforms(browsers)
 class UserRegistrationTest(LiveServerTestCase):
     def setUp(self):
-<<<<<<< HEAD
-        self.browser = webdriver.Firefox()
-=======
         self.browser = create_browser(self.id(), self.desired_capabilities)
->>>>>>> 7cc715ce
+
         self.browser.implicitly_wait(3)  # Set implicit wait session wide
         os.environ['RECAPTCHA_TESTING'] = 'True'
 
@@ -212,19 +206,13 @@
         self.profile.set_password("EventTestPassword")
         self.profile.save()
 
-<<<<<<< HEAD
-        self.vatrate = models.VatRate.objects.create(start_at='2014-03-05', rate=0.20, comment='test1')
-
-        self.browser = webdriver.Firefox()
-        self.browser.implicitly_wait(3)  # Set implicit wait session wide
-        self.browser.maximize_window()
-=======
+
         self.vatrate = models.VatRate.objects.create(start_at='2014-03-05',rate=0.20,comment='test1')
         
         self.browser = create_browser(self.id(), self.desired_capabilities)
         self.browser.implicitly_wait(10) # Set implicit wait session wide
         # self.browser.maximize_window()
->>>>>>> 7cc715ce
+
         os.environ['RECAPTCHA_TESTING'] = 'True'
 
     def tearDown(self):
@@ -267,11 +255,7 @@
             # Gets redirected to login and back
             self.authenticate('/event/create/')
 
-<<<<<<< HEAD
-            wait = WebDriverWait(self.browser, 10)  # setup WebDriverWait to use later (to wait for animations)
-=======
             wait = WebDriverWait(self.browser, 3) #setup WebDriverWait to use later (to wait for animations)
->>>>>>> 7cc715ce
 
             wait.until(animation_is_finished())
 
@@ -532,11 +516,8 @@
         self.browser.get(self.live_server_url + '/event/' + str(testEvent.pk) + '/duplicate/')
         self.authenticate('/event/' + str(testEvent.pk) + '/duplicate/')
 
-<<<<<<< HEAD
-        wait = WebDriverWait(self.browser, 10)  # setup WebDriverWait to use later (to wait for animations)
-=======
+
         wait = WebDriverWait(self.browser, 3) #setup WebDriverWait to use later (to wait for animations)
->>>>>>> 7cc715ce
 
         save = self.browser.find_element_by_xpath(
             '(//button[@type="submit"])[3]')
@@ -601,11 +582,8 @@
         # Gets redirected to login and back
         self.authenticate('/event/create/')
 
-<<<<<<< HEAD
-        wait = WebDriverWait(self.browser, 10)  # setup WebDriverWait to use later (to wait for animations)
-=======
+
         wait = WebDriverWait(self.browser, 3) #setup WebDriverWait to use later (to wait for animations)
->>>>>>> 7cc715ce
 
         wait.until(animation_is_finished())
 
@@ -688,16 +666,10 @@
         self.browser.execute_script("document.getElementById('id_start_date').value='3015-04-24'")
         self.browser.execute_script("document.getElementById('id_end_date').value='3015-04-26'")
 
-<<<<<<< HEAD
-        form.find_element_by_id('id_start_time').clear()
-
-        form.find_element_by_id('id_end_time').clear()
-
-=======
+
         self.browser.execute_script("document.getElementById('id_start_time').value=''")
         self.browser.execute_script("document.getElementById('id_end_time').value=''")
         
->>>>>>> 7cc715ce
         # Attempt to save - should succeed
         save.click()
 
@@ -712,13 +684,9 @@
         # Gets redirected to login and back
         self.authenticate('/event/create/')
 
-<<<<<<< HEAD
-        wait = WebDriverWait(self.browser, 10)  # setup WebDriverWait to use later (to wait for animations)
-        self.browser.implicitly_wait(3)  # Set session-long wait (only works for non-existant DOM objects)
-=======
+
         wait = WebDriverWait(self.browser, 3) #setup WebDriverWait to use later (to wait for animations)
         self.browser.implicitly_wait(3) #Set session-long wait (only works for non-existant DOM objects)
->>>>>>> 7cc715ce
 
         wait.until(animation_is_finished())
 
@@ -794,8 +762,7 @@
 
         organisationPanel = self.browser.find_element_by_xpath('//div[contains(text(), "Contact Details")]/..')
 
-<<<<<<< HEAD
-=======
+
     def testEventEdit(self):
         person = models.Person(name="Event Edit Person", email="eventdetail@person.tests.rigs", phone="123 123").save()
         organisation = models.Organisation(name="Event Edit Organisation", email="eventdetail@organisation.tests.rigs", phone="123 456").save()
@@ -856,9 +823,6 @@
         return tz.localize(datetime(year, month, day, hour, min)).astimezone(pytz.utc)
 
 @on_platforms(browsers)
-class IcalTest(LiveServerTestCase):
->>>>>>> 7cc715ce
-
 class IcalTest(LiveServerTestCase):
     def setUp(self):
         self.all_events = set(range(1, 18))
@@ -920,13 +884,9 @@
         models.Event.objects.create(name="TE E18", start_date=date.today(), is_rig=False, status=models.Event.CANCELLED,
                                     description="non rig today cancelled")
 
-<<<<<<< HEAD
-        self.browser = webdriver.Firefox()
-        self.browser.implicitly_wait(3)  # Set implicit wait session wide
-=======
+
         self.browser = create_browser(self.id(), self.desired_capabilities)
         self.browser.implicitly_wait(3) # Set implicit wait session wide
->>>>>>> 7cc715ce
         os.environ['RECAPTCHA_TESTING'] = 'True'
 
     def tearDown(self):
