--- conflicted
+++ resolved
@@ -18,12 +18,8 @@
 
                        url('^user/login/$', views.login, name='login'),
                        url('^user/login/embed/$', xframe_options_exempt(views.login_embed), name='login_embed'),
-<<<<<<< HEAD
-                       url(r'^user/password_reset/$', 'django.contrib.auth.views.password_reset',
-                           {'password_reset_form': forms.PasswordReset}),
-=======
+
                        url(r'^user/password_reset/$', password_reset, {'password_reset_form': forms.PasswordReset}),
->>>>>>> 7a4f5ba8
 
                        # People
                        url(r'^people/$', permission_required_with_403('RIGS.view_person')(views.PersonList.as_view()),
